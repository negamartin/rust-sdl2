--- conflicted
+++ resolved
@@ -262,13 +262,9 @@
         }
     }
 
-<<<<<<< HEAD
-    pub fn open(device: &str, iscapture: int, spec: &AudioSpec) -> Result<(AudioDevice, AudioSpec), ~str> {
-=======
     pub fn open(device: Option<&str>, iscapture: int, spec: &AudioSpec) -> Result<(AudioDevice, ~AudioSpec), ~str> {
->>>>>>> a3f7ea86
         //! SDL_OpenAudioDevice
-        let obtained = unsafe { mem::uninit::<AudioSpec>() };
+        let obtained = ~unsafe { mem::uninit::<AudioSpec>() };
         unsafe {
             let device_c_str = match device {
                 None => ptr::null(),
